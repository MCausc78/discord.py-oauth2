--- conflicted
+++ resolved
@@ -93,11 +93,8 @@
         sku,
         poll,
         voice,
-<<<<<<< HEAD
+        soundboard,
         subscription,
-=======
-        soundboard,
->>>>>>> 0ce75f3f
     )
     from .types.snowflake import Snowflake, SnowflakeList
 
