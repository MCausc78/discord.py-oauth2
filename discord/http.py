--- conflicted
+++ resolved
@@ -92,11 +92,8 @@
         welcome_screen,
         sku,
         poll,
-<<<<<<< HEAD
+        voice,
         subscription,
-=======
-        voice,
->>>>>>> dee5bf65
     )
     from .types.snowflake import Snowflake, SnowflakeList
 
@@ -2630,7 +2627,8 @@
             )
         )
 
-<<<<<<< HEAD
+    # Subscriptions
+    
     def list_sku_subscriptions(
         self,
         sku_id: Snowflake,
@@ -2671,9 +2669,8 @@
                 subscription_id=subscription_id,
             )
         )
-=======
+
     # Misc
->>>>>>> dee5bf65
 
     async def get_gateway(self, *, encoding: str = 'json', zlib: bool = True) -> str:
         try:
